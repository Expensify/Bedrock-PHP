{
    "name": "expensify/Bedrock-PHP",
    "description": "Bedrock PHP Library",
    "type": "library",
<<<<<<< HEAD
    "version": "1.0.45",
=======
    "version": "1.0.46",
>>>>>>> cfcde9bf
    "authors": [
        {
            "name": "Expensify",
            "email": "jobs@expensify.com"
        }
    ],
    "minimum-stability": "stable",
    "repositories": [
        {
            "type": "git",
            "url": "https://github.com/Expensify/PHP-Libs.git"
        }
    ],
    "require": {
        "psr/log": "1.0.1"
    },
    "require-dev": {
        "etsy/phan": "0.8.6",
        "friendsofphp/php-cs-fixer": "2.5.0"
    },
    "autoload": {
        "psr-4": {
            "Expensify\\Bedrock\\": "src",
            "Expensify\\Libs\\": "lib/src"
        }
    },
    "bin": [
        "bin/BedrockWorkerManager.php"
    ]
}<|MERGE_RESOLUTION|>--- conflicted
+++ resolved
@@ -2,11 +2,7 @@
     "name": "expensify/Bedrock-PHP",
     "description": "Bedrock PHP Library",
     "type": "library",
-<<<<<<< HEAD
-    "version": "1.0.45",
-=======
     "version": "1.0.46",
->>>>>>> cfcde9bf
     "authors": [
         {
             "name": "Expensify",
