{
    "name": "expensify/Bedrock-PHP",
    "description": "Bedrock PHP Library",
    "type": "library",
<<<<<<< HEAD
    "version": "1.2.5",
=======
    "version": "1.3.9",
>>>>>>> 2f8d193a
    "authors": [
        {
            "name": "Expensify",
            "email": "jobs@expensify.com"
        }
    ],
    "minimum-stability": "stable",
    "repositories": [
        {
            "type": "git",
            "url": "https://github.com/Expensify/PHP-Libs.git"
        }
    ],
    "require": {
        "psr/log": "1.0.1"
    },
    "require-dev": {
        "etsy/phan": "0.8.6",
        "friendsofphp/php-cs-fixer": "2.5.0"
    },
    "autoload": {
        "psr-4": {
            "Expensify\\Bedrock\\": "src"
        }
    },
    "autoload-dev": {
        "psr-4": {
            "Expensify\\Bedrock\\CI\\": "ci/src"
        }
    },
    "bin": [
        "bin/BedrockWorkerManager.php"
    ]
}<|MERGE_RESOLUTION|>--- conflicted
+++ resolved
@@ -2,11 +2,7 @@
     "name": "expensify/Bedrock-PHP",
     "description": "Bedrock PHP Library",
     "type": "library",
-<<<<<<< HEAD
-    "version": "1.2.5",
-=======
     "version": "1.3.9",
->>>>>>> 2f8d193a
     "authors": [
         {
             "name": "Expensify",
