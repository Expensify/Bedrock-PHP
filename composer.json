{
    "name": "expensify/Bedrock-PHP",
    "description": "Bedrock PHP Library",
    "type": "library",
<<<<<<< HEAD
    "version": "1.9.16",
=======
    "version": "1.9.17",
>>>>>>> c4dff7d6
    "authors": [
        {
            "name": "Expensify",
            "email": "jobs@expensify.com"
        }
    ],
    "minimum-stability": "stable",
    "repositories": [
        {
            "type": "git",
            "url": "https://github.com/Expensify/Bedrock-PHP.git"
        }
    ],
    "require": {
        "psr/log": "1.0.1"
    },
    "require-dev": {
        "friendsofphp/php-cs-fixer": "2.16.3",
        "phan/phan": "2.2.13"
    },
    "autoload": {
        "psr-4": {
            "Expensify\\Bedrock\\": "src"
        }
    },
    "autoload-dev": {
        "psr-4": {
            "Expensify\\Bedrock\\CI\\": "ci/src"
        }
    },
    "bin": [
        "bin/BedrockWorkerManager.php"
    ]
}<|MERGE_RESOLUTION|>--- conflicted
+++ resolved
@@ -2,11 +2,7 @@
     "name": "expensify/Bedrock-PHP",
     "description": "Bedrock PHP Library",
     "type": "library",
-<<<<<<< HEAD
-    "version": "1.9.16",
-=======
     "version": "1.9.17",
->>>>>>> c4dff7d6
     "authors": [
         {
             "name": "Expensify",
