--- conflicted
+++ resolved
@@ -29,11 +29,7 @@
     const APCU_CACHE_PREFIX = 'bedrockHostConfigs-';
 
     /**
-<<<<<<< HEAD
-     * @var array This is a default configuration applied to all instances of this class. They can be overridden in the
-=======
      * @var array This is a default configuration applied to all instances of this class. They can be overriden in the
->>>>>>> 29e509c9
      *            constructor.
      */
     private static $defaultConfig = [];
@@ -44,14 +40,9 @@
     private static $instances = [];
 
     /**
-<<<<<<< HEAD
-     * @var null|string Name of the bedrock cluster we are talking to. If you have more than one bedrock cluster, you
-     *                  can pass in different names for them in order to have separate statistics collected and caches of failed servers.
-=======
      *  @var string The last commit count of the node we talked to. This is used to ensure if we make a subsequent
      *              request to a different node in the same session, that the node waits until it is at least
      *              up to date with the commits as the node we originally queried.
->>>>>>> 29e509c9
      */
     private $commitCount = '';
 
@@ -122,12 +113,7 @@
      * All params are optional and values set in `configure` would be used if are not passed here.
      *
      * @param array $config Configuration to use, can have all of these:
-<<<<<<< HEAD
-     *                      string               clusterName         Name of the bedrock cluster. This is used to separate requests made to
-     *                      different bedrock clusters.
-=======
      *                      string               clusterName         Name of the bedrock cluster. This is used to separate requests made to different bedrock clusters.
->>>>>>> 29e509c9
      *                      array|null           mainHostConfigs     List of hosts to attempt first
      *                      array|null           failovers           List of hosts to use as failovers
      *                      int|null             connectionTimeout   Timeout to use when connecting
@@ -135,12 +121,7 @@
      *                      LoggerInterface|null logger              Class to use for logging
      *                      StatsInterface|null  stats               Class to use for statistics tracking
      *                      string|null          writeConsistency    The bedrock write consistency we want to use
-<<<<<<< HEAD
-     *                      int|null             maxBlackListTimeout When a host fails, it will blacklist it and not try to reuse it for up
-     *                      to this amount of seconds.
-=======
      *                      int|null             maxBlackListTimeout When a host fails, it will blacklist it and not try to reuse it for up to this amount of seconds.
->>>>>>> 29e509c9
      *
      * @throws BedrockError
      */
@@ -325,11 +306,7 @@
         $response = null;
         $hostConfigs = $this->getPossibleHosts();
         $hostName = null;
-<<<<<<< HEAD
-        while ($numTriesRemaining-- && !$response && count($hostConfigs)) {
-=======
         while (!$response && count($hostConfigs)) {
->>>>>>> 29e509c9
             reset($hostConfigs);
             $numRetriesLeft = count($hostConfigs) - 1;
 
@@ -574,11 +551,7 @@
     /**
      * Parse a raw response from bedrock.
      *
-<<<<<<< HEAD
-     * @return array the decoded json, or null on error
-=======
      * @return array|null the decoded json, or null on error
->>>>>>> 29e509c9
      *
      * @throws BedrockError
      */
